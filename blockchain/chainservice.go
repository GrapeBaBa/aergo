--- conflicted
+++ resolved
@@ -6,6 +6,9 @@
 package blockchain
 
 import (
+	"os"
+	"path"
+
 	"github.com/aergoio/aergo-actor/actor"
 	"github.com/aergoio/aergo-lib/db"
 	"github.com/aergoio/aergo-lib/log"
@@ -18,8 +21,6 @@
 	"github.com/aergoio/aergo/state"
 	"github.com/aergoio/aergo/types"
 	"github.com/libp2p/go-libp2p-peer"
-	"os"
-	"path"
 )
 
 type ChainService struct {
@@ -43,25 +44,15 @@
 )
 
 func NewChainService(cfg *cfg.Config) *ChainService {
-<<<<<<< HEAD
-	return &ChainService{
-		BaseComponent: component.NewBaseComponent(message.ChainSvc, logger),
-		cfg:           cfg,
-		cc:            make(chan consensus.ChainConsensus),
-		cdb:           NewChainDB(),
-		sdb:           state.NewStateDB(),
-		op:            NewOrphanPool(),
-
-		votes:  map[string]uint64{},
-		voters: map[string]map[string][]uint64{},
-=======
 	actor := &ChainService{
 		cfg: cfg,
 		cc:  make(chan consensus.ChainConsensus),
 		cdb: NewChainDB(),
 		sdb: state.NewStateDB(),
 		op:  NewOrphanPool(),
->>>>>>> 80e54cf2
+
+		votes:  map[string]uint64{},
+		voters: map[string]map[string][]uint64{},
 	}
 	actor.BaseComponent = component.NewBaseComponent(message.ChainSvc, actor, logger)
 
